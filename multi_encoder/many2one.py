
from __future__ import absolute_import
from __future__ import division
from __future__ import print_function

# We disable pylint because we need python3 compatibility.
from six.moves import xrange  # pylint: disable=redefined-builtin
from six.moves import zip     # pylint: disable=redefined-builtin

from tensorflow.python.framework import dtypes
from tensorflow.python.framework import ops
from tensorflow.python.ops import array_ops
from tensorflow.python.ops import control_flow_ops
from tensorflow.python.ops import embedding_ops
from tensorflow.python.ops import math_ops
from tensorflow.python.ops import nn_ops
from tensorflow.python.ops import variable_scope

from multi_encoder import rnn_cell
from multi_encoder import rnn

import sys


def sequence_loss_by_example(logits, targets, weights,
                             average_across_timesteps=True,
                             softmax_loss_function=None, name=None):
  """Weighted cross-entropy loss for a sequence of logits (per example).

  Args:
    logits: List of 2D Tensors of shape [batch_size x num_decoder_symbols].
    targets: List of 1D batch-sized int32 Tensors of the same length as logits.
    weights: List of 1D batch-sized float-Tensors of the same length as logits.
    average_across_timesteps: If set, divide the returned cost by the total
      label weight.
    softmax_loss_function: Function (inputs-batch, labels-batch) -> loss-batch
      to be used instead of the standard softmax (the default if this is None).
    name: Optional name for this operation, default: "sequence_loss_by_example".

  Returns:
    1D batch-sized float Tensor: The log-perplexity for each sequence.

  Raises:
    ValueError: If len(logits) is different from len(targets) or len(weights).
  """
  if len(targets) != len(logits) or len(weights) != len(logits):
    raise ValueError("Lengths of logits, weights, and targets must be the same "
                     "%d, %d, %d." % (len(logits), len(weights), len(targets)))
  with ops.op_scope(logits + targets + weights, name,
                    "sequence_loss_by_example"):
    log_perp_list = []
    for logit, target, weight in zip(logits, targets, weights):
      if softmax_loss_function is None:
        # We need to make target and int64-tensor and set its shape.
        target = array_ops.reshape(math_ops.to_int64(target), [-1])
        crossent = nn_ops.sparse_softmax_cross_entropy_with_logits(
            logit, target)
      else:
        crossent = softmax_loss_function(logit, target)
      log_perp_list.append(crossent * weight)
    log_perps = math_ops.add_n(log_perp_list)
    if average_across_timesteps:
      total_size = math_ops.add_n(weights)
      total_size += 1e-12  # Just to avoid division by 0 for all-0 weights.
      log_perps /= total_size
  return log_perps


def sequence_loss(logits, targets, weights,
                  average_across_timesteps=True, average_across_batch=True,
                  softmax_loss_function=None, name=None):
  """Weighted cross-entropy loss for a sequence of logits, batch-collapsed.

  Args:
    logits: List of 2D Tensors of shape [batch_size x num_decoder_symbols].
    targets: List of 1D batch-sized int32 Tensors of the same length as logits.
    weights: List of 1D batch-sized float-Tensors of the same length as logits.
    average_across_timesteps: If set, divide the returned cost by the total
      label weight.
    average_across_batch: If set, divide the returned cost by the batch size.
    softmax_loss_function: Function (inputs-batch, labels-batch) -> loss-batch
      to be used instead of the standard softmax (the default if this is None).
    name: Optional name for this operation, defaults to "sequence_loss".

  Returns:
    A scalar float Tensor: The average log-perplexity per symbol (weighted).

  Raises:
    ValueError: If len(logits) is different from len(targets) or len(weights).
  """
  with ops.op_scope(logits + targets + weights, name, "sequence_loss"):
    cost = math_ops.reduce_sum(sequence_loss_by_example(
        logits, targets, weights,
        average_across_timesteps=average_across_timesteps,
        softmax_loss_function=softmax_loss_function))
    if average_across_batch:
      batch_size = array_ops.shape(targets[0])[0]
      return cost / math_ops.cast(batch_size, dtypes.float32)
    else:
      return cost
      

def attention_decoder(decoder_inputs, initial_state, attention_states, cell,
                      output_size=None, num_heads=1, loop_function=None,
                      dtype=dtypes.float32, scope=None,
                      initial_state_attention=False, encoder_num=None):
  """RNN decoder with attention for the sequence-to-sequence model.

  In this context "attention" means that, during decoding, the RNN can look up
  information in the additional tensor attention_states, and it does this by
  focusing on a few entries from the tensor. This model has proven to yield
  especially good results in a number of sequence-to-sequence tasks. This
  implementation is based on http://arxiv.org/abs/1412.7449 (see below for
  details). It is recommended for complex sequence-to-sequence tasks.

  Args:
    decoder_inputs: A list of 2D Tensors [batch_size x cell.input_size].
    initial_state: 2D Tensor [batch_size x cell.state_size].
    attention_states: 3D Tensor [batch_size x attn_length x attn_size].
    cell: rnn_cell.RNNCell defining the cell function and size.
    output_size: Size of the output vectors; if None, we use cell.output_size.
    num_heads: Number of attention heads that read from attention_states.
    loop_function: If not None, this function will be applied to i-th output
      in order to generate i+1-th input, and decoder_inputs will be ignored,
      except for the first element ("GO" symbol). This can be used for decoding,
      but also for training to emulate http://arxiv.org/abs/1506.03099.
      Signature -- loop_function(prev, i) = next
        * prev is a 2D Tensor of shape [batch_size x cell.output_size],
        * i is an integer, the step number (when advanced control is needed),
        * next is a 2D Tensor of shape [batch_size x cell.input_size].
    dtype: The dtype to use for the RNN initial state (default: tf.float32).
    scope: VariableScope for the created subgraph; default: "attention_decoder".
    initial_state_attention: If False (default), initial attentions are zero.
      If True, initialize the attentions from the initial state and attention
      states -- useful when we wish to resume decoding from a previously
      stored decoder state and attention states.

  Returns:
    A tuple of the form (outputs, state), where:
      outputs: A list of the same length as decoder_inputs of 2D Tensors of
        shape [batch_size x output_size]. These represent the generated outputs.
        Output i is computed from input i (which is either the i-th element
        of decoder_inputs or loop_function(output {i-1}, i)) as follows.
        First, we run the cell on a combination of the input and previous
        attention masks:
          cell_output, new_state = cell(linear(input, prev_attn), prev_state).
        Then, we calculate new attention masks:
          new_attn = softmax(V^T * tanh(W * attention_states + U * new_state))
        and then we calculate the output:
          output = linear(cell_output, new_attn).
      state: The state of each decoder cell the final time-step.
        It is a 2D Tensor of shape [batch_size x cell.state_size].

  Raises:
    ValueError: when num_heads is not positive, there are no inputs, or shapes
      of attention_states are not set.
  """

  if not decoder_inputs:
    raise ValueError("Must provide at least 1 input to attention decoder.")
  if num_heads < 1:
    raise ValueError("With less than 1 heads, use a non-attention decoder.")
  if not attention_states[0].get_shape()[1:2].is_fully_defined():
      raise ValueError("Shape[1] and [2] of attention_states must be known: %s"
                       % attention_states[0].get_shape())

  if output_size is None:
    output_size = cell.output_size

  with variable_scope.variable_scope(scope or "attention_decoder"):
    batch_size = array_ops.shape(decoder_inputs[0])[0]  # Needed for reshaping.
    attn_length = attention_states[0].get_shape()[1].value
    attn_size = attention_states[0].get_shape()[2].value

    # To calculate W1 * h_t we use a 1-by-1 convolution, need to reshape before.
    hidden = [
      array_ops.reshape(states, [-1, attn_length, 1, attn_size])
      for states in attention_states
    ]

    hidden_features = [[] for _ in attention_states]
    v = [[] for _ in attention_states]

    attention_vec_size = attn_size  # Size of query vectors for attention.
    for a in xrange(num_heads):
      for i, values in enumerate(zip(hidden_features, hidden, v), 0):
        i_ =  i if encoder_num is None else int(encoder_num[i])
        features_, hidden_, v_ = values
        # i_+ 1 because we start at AttnW1
        k = variable_scope.get_variable("AttnW%d_%d" % (i_ + 1, a),
                                        [1, 1, attn_size, attention_vec_size])
        features_.append(nn_ops.conv2d(hidden_, k, [1, 1, 1, 1], "SAME"))
        v_.append(variable_scope.get_variable("AttnV%d_%d" % (i_ + 1, a),
                                              [attention_vec_size]))

    state = initial_state

    def attention(query):
      """Put attention masks on hidden using hidden_features and query."""
      
      ds = []  # Results of attention reads will be stored here.
      for a in xrange(num_heads):
        with variable_scope.variable_scope("Attention_%d" % a):
          y = rnn_cell.linear(query, attention_vec_size, True)
          y = array_ops.reshape(y, [-1, 1, 1, attention_vec_size])

          ds_ = []
          for i, values in enumerate(zip(hidden_features, hidden, v), 1):
            features_, hidden_, v_ = values
            # Attention mask is a softmax of v^T * tanh(...).
            s = math_ops.reduce_sum(v_[a] * math_ops.tanh(features_[a] + y),
                                    [2, 3])
            a_ = nn_ops.softmax(s)
            # Now calculate the attention-weighted vector d.
            d_ = math_ops.reduce_sum(
              array_ops.reshape(a_, [-1, attn_length, 1, 1]) * hidden_,
              [1, 2])
            ds_.append(d_)

          d = math_ops.add_n(ds_)
          ds.append(array_ops.reshape(d, [-1, attn_size]))
      return ds

    outputs = []
    prev = None
    batch_attn_size = array_ops.pack([batch_size, attn_size])
    attns = [array_ops.zeros(batch_attn_size, dtype=dtype)
             for _ in xrange(num_heads)]
    for a in attns:  # Ensure the second shape of attention vectors is set.
      a.set_shape([None, attn_size])
    if initial_state_attention:
      attns = attention(initial_state)
    for i, inp in enumerate(decoder_inputs):
      if i > 0:
        variable_scope.get_variable_scope().reuse_variables()
      # If loop_function is set, we use it instead of decoder_inputs.
      if loop_function is not None and prev is not None:
        with variable_scope.variable_scope("loop_function", reuse=True):
          inp = array_ops.stop_gradient(loop_function(prev, i))
      # Merge input and previous attentions into one vector of the right size.
      input_size = inp.get_shape().with_rank(2)[1]
      if input_size.value is None:
        raise ValueError("Could not infer input size from input: %s" % inp.name)
      x = rnn_cell.linear([inp] + attns, input_size, True)
      # Run the RNN.
      cell_output, state = cell(x, state)
      # Run the attention mechanism.
      if i == 0 and initial_state_attention:
        with variable_scope.variable_scope(variable_scope.get_variable_scope(),
                                           reuse=True):
          attns = attention(state)
      else:
        attns = attention(state)

      with variable_scope.variable_scope("AttnOutputProjection"):
        output = rnn_cell.linear([cell_output] + attns, output_size, True)
      if loop_function is not None:
        # We do not propagate gradients over the loop function.
        prev = array_ops.stop_gradient(output)
      outputs.append(output)

  return outputs, state


def embedding_attention_decoder(decoder_inputs, initial_state, attention_states,
                                cell, num_symbols, num_heads=1,
                                output_size=None, output_projection=None,
                                feed_previous=False, dtype=dtypes.float32,
                                scope=None, initial_state_attention=False,
                                encoder_num=None, embedding=None):
  """RNN decoder with embedding and attention and a pure-decoding option.

  Args:
    decoder_inputs: A list of 1D batch-sized int32 Tensors (decoder inputs).
    initial_state: 2D Tensor [batch_size x cell.state_size].
    attention_states: 3D Tensor [batch_size x attn_length x attn_size].
    cell: rnn_cell.RNNCell defining the cell function.
    num_symbols: Integer, how many symbols come into the embedding.
    num_heads: Number of attention heads that read from attention_states.
    output_size: Size of the output vectors; if None, use cell.output_size.
    output_projection: None or a pair (W, B) of output projection weights and
      biases; W has shape [output_size x num_symbols] and B has shape
      [num_symbols]; if provided and feed_previous=True, each fed previous
      output will first be multiplied by W and added B.
    feed_previous: Boolean; if True, only the first of decoder_inputs will be
      used (the "GO" symbol), and all other decoder inputs will be generated by:
        next = embedding_lookup(embedding, argmax(previous_output)),
      In effect, this implements a greedy decoder. It can also be used
      during training to emulate http://arxiv.org/abs/1506.03099.
      If False, decoder_inputs are used as given (the standard decoder case).
    dtype: The dtype to use for the RNN initial states (default: tf.float32).
    scope: VariableScope for the created subgraph; defaults to
      "embedding_attention_decoder".
    initial_state_attention: If False (default), initial attentions are zero.
      If True, initialize the attentions from the initial state and attention
      states -- useful when we wish to resume decoding from a previously
      stored decoder state and attention states.

  Returns:
    A tuple of the form (outputs, state), where:
      outputs: A list of the same length as decoder_inputs of 2D Tensors with
        shape [batch_size x output_size] containing the generated outputs.
      state: The state of each decoder cell at the final time-step.
        It is a 2D Tensor of shape [batch_size x cell.state_size].

  Raises:
    ValueError: When output_projection has the wrong shape.
  """
  
  
  if output_size is None:
    output_size = cell.output_size
  if output_projection is not None:
    proj_weights = ops.convert_to_tensor(output_projection[0], dtype=dtype)
    proj_weights.get_shape().assert_is_compatible_with([cell.output_size,
                                                        num_symbols])
    proj_biases = ops.convert_to_tensor(output_projection[1], dtype=dtype)
    proj_biases.get_shape().assert_is_compatible_with([num_symbols])

  with variable_scope.variable_scope(scope or "embedding_attention_decoder"):
    with ops.device("/cpu:0"):
      initializer_, embedding_size_, trainable_ = embedding
      if(not initializer_):
          embedding = variable_scope.get_variable("embedding",
<<<<<<< HEAD
                                              [num_symbols, embedding_size_])
=======
                                              [num_symbols, embedding_size_])                                    
>>>>>>> 357d6e41
      else:
          embedding = variable_scope.get_variable("embedding",
                                                  None,
                                                  initializer=initializer_,
                                                  trainable=trainable_)

    def extract_argmax_and_embed(prev, _):
      """Loop_function that extracts the symbol from prev and embeds it."""
      if output_projection is not None:
        prev = nn_ops.xw_plus_b(
            prev, output_projection[0], output_projection[1])
      prev_symbol = array_ops.stop_gradient(math_ops.argmax(prev, 1))
      emb_prev = embedding_ops.embedding_lookup(embedding, prev_symbol)
      return emb_prev

    loop_function = extract_argmax_and_embed if feed_previous else None
    emb_inp = [
        embedding_ops.embedding_lookup(embedding, i) for i in decoder_inputs]
    return attention_decoder(
        emb_inp, initial_state, attention_states, cell, output_size=output_size,
        num_heads=num_heads, loop_function=loop_function,
        initial_state_attention=initial_state_attention,
        encoder_num=encoder_num)


def many2one_rnn_seq2seq(encoder_inputs, decoder_inputs, cell,
                         num_encoder_symbols, num_decoder_symbols, num_heads=1,
                         output_projection=None, feed_previous=False,
                         dtype=dtypes.float32, scope=None,
                         initial_state_attention=False, encoder_num=None,
                         embedding=None):
                                   
  if encoder_num is not None and len(encoder_inputs) != len(encoder_num):
    raise ValueError("You must specify as many encoder_num as src_ext")   

  encoder_states = []
  encoder_outputs = []
  with variable_scope.variable_scope(scope or "many2one_rnn_seq2seq"):
    for i, values in enumerate(zip(encoder_inputs, num_encoder_symbols,
                                   embedding)):
      
      encoder_inputs_, num_encoder_symbols_, embedding_ = values
      initializer_, embedding_size_, trainable_ = embedding_
      id_ = i if encoder_num is None else encoder_num[i]
      with variable_scope.variable_scope("many2one_encoder_{}".format(id_)):
<<<<<<< HEAD
        encoder_cell = rnn_cell.EmbeddingWrapper(cell,
=======
        encoder_cell = rnn_cell.EmbeddingWrapper(cell, 
>>>>>>> 357d6e41
                                                 embedding_classes = num_encoder_symbols_,
                                                 embedding_size = embedding_size_,
                                                 initializer = initializer_,
                                                 trainable = trainable_
                                                 )
        encoder_outputs_, encoder_states_ = rnn.rnn(encoder_cell,
                                                    encoder_inputs_,
                                                    dtype=dtype)
        encoder_states.append(encoder_states_)
        encoder_outputs.append(encoder_outputs_)
    
    
    encoder_state_sum  = math_ops.add_n(encoder_states)

    # First calculate a concatenation of encoder outputs to put attention on.
    top_states = [[array_ops.reshape(e, [-1, 1, cell.output_size]) for e in v]
                  for v in encoder_outputs]

    attention_states = [array_ops.concat(1, v) for v in top_states]

    # Decoder.
    output_size = None
    if output_projection is None:
      cell = rnn_cell.OutputProjectionWrapper(cell, num_decoder_symbols)
      output_size = num_decoder_symbols

    if isinstance(feed_previous, bool):
      return embedding_attention_decoder(
          decoder_inputs, encoder_state_sum, attention_states, cell,
          num_decoder_symbols, num_heads=num_heads, output_size=output_size,
          output_projection=output_projection, feed_previous=feed_previous,
          initial_state_attention=initial_state_attention,
          encoder_num=encoder_num, embedding=embedding[-1])

    # If feed_previous is a Tensor, we construct 2 graphs and use cond.
    def decoder(feed_previous_bool):
      reuse = None if feed_previous_bool else True
      with variable_scope.variable_scope(variable_scope.get_variable_scope(),
                                         reuse=reuse):
        outputs, state = embedding_attention_decoder(
            decoder_inputs, encoder_state_sum, attention_states, cell,
            num_decoder_symbols, num_heads=num_heads, output_size=output_size,
            output_projection=output_projection,
            feed_previous=feed_previous_bool,
            initial_state_attention=initial_state_attention,
            encoder_num=encoder_num, embedding=embedding[-1])
        return outputs + [state]

    outputs_and_state = control_flow_ops.cond(feed_previous,
                                              lambda: decoder(True),
                                              lambda: decoder(False))
    return outputs_and_state[:-1], outputs_and_state[-1]                          


def model_with_buckets(encoder_inputs, decoder_inputs, targets, weights,
                       buckets, seq2seq, softmax_loss_function=None,
                       per_example_loss=False, name=None, reuse=None):
  """Create a sequence-to-sequence model with support for bucketing.

  The seq2seq argument is a function that defines a sequence-to-sequence model,
  e.g., seq2seq = lambda x, y: basic_rnn_seq2seq(x, y, rnn_cell.GRUCell(24))

  Args:
    encoder_inputs: A list of Tensors to feed the encoder; first seq2seq input.
    decoder_inputs: A list of Tensors to feed the decoder; second seq2seq input.
    targets: A list of 1D batch-sized int32 Tensors (desired output sequence).
    weights: List of 1D batch-sized float-Tensors to weight the targets.
    buckets: A list of pairs of (input size, output size) for each bucket.
    seq2seq: A sequence-to-sequence model function; it takes 2 input that
      agree with encoder_inputs and decoder_inputs, and returns a pair
      consisting of outputs and states (as, e.g., basic_rnn_seq2seq).
    softmax_loss_function: Function (inputs-batch, labels-batch) -> loss-batch
      to be used instead of the standard softmax (the default if this is None).
    per_example_loss: Boolean. If set, the returned loss will be a batch-sized
      tensor of losses for each sequence in the batch. If unset, it will be
      a scalar with the averaged loss from all examples.
    name: Optional name for this operation, defaults to "model_with_buckets".

  Returns:
    A tuple of the form (outputs, losses), where:
      outputs: The outputs for each bucket. Its j'th element consists of a list
        of 2D Tensors of shape [batch_size x num_decoder_symbols] (jth outputs).
      losses: List of scalar Tensors, representing losses for each bucket, or,
        if per_example_loss is set, a list of 1D batch-sized float Tensors.

  Raises:
    ValueError: If length of encoder_inputsut, targets, or weights is smaller
      than the largest (last) bucket.
  """
  if len(encoder_inputs[0]) < buckets[-1][0]:
    raise ValueError("Length of encoder_inputs (%d) must be at least that of "
                     "last bucket (%d)." % (len(encoder_inputs[0]),
                                            buckets[-1][0]))
  if len(targets) < buckets[-1][1]:
    raise ValueError("Length of targets (%d) must be at least that of last"
                     "bucket (%d)." % (len(targets), buckets[-1][1]))
  if len(weights) < buckets[-1][1]:
    raise ValueError("Length of weights (%d) must be at least that of last"
                     "bucket (%d)." % (len(weights), buckets[-1][1]))

  encoder_inputs_concat = [v for inputs in encoder_inputs for v in inputs]
  all_inputs = encoder_inputs_concat + decoder_inputs + targets + weights

  losses = []
  outputs = []

  with ops.op_scope(all_inputs, name, "model_with_buckets"):
    for j, bucket in enumerate(buckets):
      reuse_ = reuse or (True if j > 0 else None)

      with variable_scope.variable_scope(variable_scope.get_variable_scope(),
                                         reuse=reuse_):
        encoder_size, decoder_size = bucket

        trunc_encoder_inputs = [v[:encoder_size] for v in encoder_inputs]
        bucket_outputs, _ = seq2seq(trunc_encoder_inputs,
                                    decoder_inputs[:decoder_size])
        outputs.append(bucket_outputs)
        if per_example_loss:
          losses.append(sequence_loss_by_example(
              bucket_outputs, targets[:decoder_size], weights[:decoder_size],
              softmax_loss_function=softmax_loss_function))
        else:
          losses.append(sequence_loss(
              bucket_outputs, targets[:decoder_size], weights[:decoder_size],
              softmax_loss_function=softmax_loss_function))

  return outputs, losses<|MERGE_RESOLUTION|>--- conflicted
+++ resolved
@@ -322,11 +322,7 @@
       initializer_, embedding_size_, trainable_ = embedding
       if(not initializer_):
           embedding = variable_scope.get_variable("embedding",
-<<<<<<< HEAD
                                               [num_symbols, embedding_size_])
-=======
-                                              [num_symbols, embedding_size_])                                    
->>>>>>> 357d6e41
       else:
           embedding = variable_scope.get_variable("embedding",
                                                   None,
@@ -367,16 +363,12 @@
   with variable_scope.variable_scope(scope or "many2one_rnn_seq2seq"):
     for i, values in enumerate(zip(encoder_inputs, num_encoder_symbols,
                                    embedding)):
-      
+
       encoder_inputs_, num_encoder_symbols_, embedding_ = values
       initializer_, embedding_size_, trainable_ = embedding_
       id_ = i if encoder_num is None else encoder_num[i]
       with variable_scope.variable_scope("many2one_encoder_{}".format(id_)):
-<<<<<<< HEAD
         encoder_cell = rnn_cell.EmbeddingWrapper(cell,
-=======
-        encoder_cell = rnn_cell.EmbeddingWrapper(cell, 
->>>>>>> 357d6e41
                                                  embedding_classes = num_encoder_symbols_,
                                                  embedding_size = embedding_size_,
                                                  initializer = initializer_,
