# Copyright 2015 Google Inc. All Rights Reserved.
#
# Licensed under the Apache License, Version 2.0 (the "License");
# you may not use this file except in compliance with the License.
# You may obtain a copy of the License at
#
#     http://www.apache.org/licenses/LICENSE-2.0
#
# Unless required by applicable law or agreed to in writing, software
# distributed under the License is distributed on an "AS IS" BASIS,
# WITHOUT WARRANTIES OR CONDITIONS OF ANY KIND, either express or implied.
# See the License for the specific language governing permissions and
# limitations under the License.
# ==============================================================================

"""Binary for training translation models and decoding from them.

Running this program without --decode will download the WMT corpus into
the directory specified as --data_dir and tokenize it in a very basic way,
and then start training a model saving checkpoints to --train_dir.

Running with --decode starts an interactive loop so you can see how
the current checkpoint translates English sentences into French.

See the following papers for more information on neural translation models.
 * http://arxiv.org/abs/1409.3215
 * http://arxiv.org/abs/1409.0473
 * http://arxiv.org/abs/1412.2007
"""
from __future__ import absolute_import
from __future__ import division
from __future__ import print_function

import math
import os
import random
import sys
import time

import numpy as np
from six.moves import xrange  # pylint: disable=redefined-builtin
import tensorflow as tf

from multi_encoder import data_utils
from multi_encoder import seq2seq_model


tf.app.flags.DEFINE_float("learning_rate", 0.5, "Learning rate.")
tf.app.flags.DEFINE_float("learning_rate_decay_factor", 0.99,
                          "Learning rate decays by this much.")
tf.app.flags.DEFINE_float("max_gradient_norm", 5.0,
                          "Clip gradients to this norm.")
tf.app.flags.DEFINE_integer("batch_size", 64,
                            "Batch size to use during training.")
tf.app.flags.DEFINE_integer("size", 1024, "Size of each model layer.")
tf.app.flags.DEFINE_integer("num_layers", 1, "Number of layers in the model.")
tf.app.flags.DEFINE_integer("src_vocab_size", 40000, "Source vocabulary size.")
tf.app.flags.DEFINE_integer("trg_vocab_size", 40000, "Target vocabulary size.")
tf.app.flags.DEFINE_string("data_dir", "data", "Data directory")
tf.app.flags.DEFINE_string("train_dir", "model", "Training directory.")
tf.app.flags.DEFINE_integer("max_train_data_size", 0,
                            "Limit on the size of training data (0: no limit).")
tf.app.flags.DEFINE_integer("steps_per_checkpoint", 200,
                            "How many training steps to do per checkpoint.")
tf.app.flags.DEFINE_integer("steps_per_eval", 4000, "How many training steps to"
                                                    " do per BLEU evaluation.")
tf.app.flags.DEFINE_string("decode", None, "Corpus to translate.")
tf.app.flags.DEFINE_boolean("eval", False,
                            "Set to True for BLEU evaluation.")
tf.app.flags.DEFINE_boolean("self_test", False,
                            "Run a self-test if this is set to True.")
tf.app.flags.DEFINE_boolean("download", False, "Download WMT data.")
tf.app.flags.DEFINE_boolean("tokenize", False, "Tokenize data on the fly.")
tf.app.flags.DEFINE_boolean("no_gpu", False, "Train model on CPU.")

tf.app.flags.DEFINE_string("train_corpus", "train", "Name of the training"
                                                    " corpus.")
tf.app.flags.DEFINE_string("dev_corpus", "dev", "Name of the development"
                                                " corpus.")

tf.app.flags.DEFINE_string("src_ext", "en", "Source files' extension(s),"
                                            "separated by commas")
tf.app.flags.DEFINE_string("trg_ext", "fr", "Target files' extension.")

tf.app.flags.DEFINE_string("bleu_script", "scripts/multi-bleu.perl",
                           "Path to BLEU script.")
tf.app.flags.DEFINE_string("output_file", None, "Output file of the decoder "
                                                "(defaults to stdout).")
tf.app.flags.DEFINE_boolean("pretrain", None, "Wether or not to pretrain")
tf.app.flags.DEFINE_string("encoder_num", None, "List of encoder ids to "
                                                "include in the model, "
                                                "separated by commas ")
tf.app.flags.DEFINE_boolean("create_only", None, "Create the model without "
                                                 "training")
tf.app.flags.DEFINE_string("model_name", None, "Name of the model")

FLAGS = tf.app.flags.FLAGS

data_utils.extract_filenames(FLAGS)  # add filenames to namespace

# We use a number of buckets and pad to the closest one for efficiency.
# See seq2seq_model.Seq2SeqModel for details of how they work.
# TODO: pick bucket sizes automatically
# The same bucket size is used for all encoders.
_buckets = [(5, 10), (10, 15), (20, 25), (51, 51)]

if FLAGS.trg_ext == 'en':  # temporary hack for fr->en
  _buckets = [tuple(reversed(bucket)) for bucket in _buckets]


def read_data(source_paths, target_path, max_size=None):
  data_set = [[] for _ in _buckets]

  files = []
  try:
    files = [open(filename) for filename in source_paths + [target_path]]

    for counter, lines in enumerate(zip(*files), 1):
      if max_size and counter >= max_size:
        break
      if counter % 100000 == 0:
        print("  reading data line {}".format(counter))

      ids = [map(int, line.split()) for line in lines]
      source_ids, target_ids = ids[:-1], ids[-1]

      # FIXME: why only target sequence gets an EOS token?
      target_ids.append(data_utils.EOS_ID)

      if any(len(ids_) == 0 for ids_ in ids):  # skip empty lines
        continue

      for bucket_id, (source_size, target_size) in enumerate(_buckets):
        if (len(target_ids) < target_size and
            all(len(ids_) < source_size for ids_ in source_ids)):
          data_set[bucket_id].append(source_ids + [target_ids])
          break

  finally:
    for file_ in files:
      file_.close()

  return data_set


<<<<<<< HEAD
def create_model(session, forward_only, encoder_count, reuse=False,  encoder_num=None, 
                                                       model_name=None, load_checkpoint=True):
=======
def create_model(session, forward_only, encoder_count, reuse=None,
                 encoder_num=None, model_name=None):
>>>>>>> be76d184
  """Create translation model and initialize or load parameters in session."""
  device = '/cpu:0' if FLAGS.no_gpu else None

  with tf.device(device):
    model = seq2seq_model.Seq2SeqModel(
      FLAGS.src_vocab_size, FLAGS.trg_vocab_size, _buckets,
      FLAGS.size, FLAGS.num_layers, FLAGS.max_gradient_norm, FLAGS.batch_size,
      FLAGS.learning_rate, FLAGS.learning_rate_decay_factor,
      forward_only=forward_only, encoder_count=encoder_count,
      device=device, reuse=reuse, encoder_num=encoder_num,
      model_name=model_name)
       
  ckpt = tf.train.get_checkpoint_state(FLAGS.train_dir)
  if(load_checkpoint):
      if ckpt and tf.gfile.Exists(ckpt.model_checkpoint_path):
        print("Reading model parameters from %s" % ckpt.model_checkpoint_path)
        model.saver.restore(session, ckpt.model_checkpoint_path)
      else:
        print("Created model with fresh parameters.")
        session.run(tf.initialize_all_variables())
    
  # if(FLAGS.create_only):
  #   checkpoint_path = os.path.join(FLAGS.train_dir, "translate.ckpt")
  #   model.saver.save(session, checkpoint_path, global_step=0)
  #   print("Model saved...")
       
  return model


def train():
  print("Preparing WMT data in %s" % FLAGS.data_dir)
  data_utils.prepare_data(FLAGS)

  # limit the amount of memory used to 2/3 of total memory
  #gpu_options = tf.GPUOptions(per_process_gpu_memory_fraction=0.666)
  gpu_options = tf.GPUOptions()

  with tf.Session(config=tf.ConfigProto(gpu_options=gpu_options)) as sess:
    # Create model.
    print("Creating %d layers of %d units." % (FLAGS.num_layers, FLAGS.size))

    encoder_count = FLAGS.src_ext.count(',') + 1
    encoder_num = FLAGS.encoder_num.split(',') if FLAGS.encoder_num else None

    model = create_model(sess, False, encoder_count=encoder_count,
                         encoder_num=encoder_num)

    print('Printing variables')

    for e in tf.all_variables():
      print('name={}, shape={}'.format(e.name, e.get_shape()))

    # Read data into buckets and compute their sizes.
    print("Reading development and training data (limit: %d)."
          % FLAGS.max_train_data_size)

    dev_set = read_data(FLAGS.src_dev_ids, FLAGS.trg_dev_ids)
    train_set = read_data(FLAGS.src_train_ids, FLAGS.trg_train_ids,
                          FLAGS.max_train_data_size)

    train_bucket_sizes = [len(train_set[b]) for b in xrange(len(_buckets))]
    train_total_size = float(sum(train_bucket_sizes))

    # A bucket scale is a list of increasing numbers from 0 to 1 that we'll use
    # to select a bucket. Length of [scale[i], scale[i+1]] is proportional to
    # the size if i-th training bucket, as used later.
    train_buckets_scale = [sum(train_bucket_sizes[:i + 1]) / train_total_size
                           for i in xrange(len(train_bucket_sizes))]

    # This is the training loop.
    step_time, loss = 0.0, 0.0
    current_step = 0
    previous_losses = []
    while True:
      # Choose a bucket according to data distribution. We pick a random number
      # in [0, 1] and use the corresponding interval in train_buckets_scale.
      random_number_01 = np.random.random_sample()
      bucket_id = min([i for i in xrange(len(train_buckets_scale))
                       if train_buckets_scale[i] > random_number_01])

      # Get a batch and make a step.
      start_time = time.time()
      encoder_inputs, decoder_inputs, target_weights = model.get_batch(
          train_set, bucket_id)
      _, step_loss, _ = model.step(sess, encoder_inputs, decoder_inputs,
                                   target_weights, bucket_id, False)
      step_time += (time.time() - start_time) / FLAGS.steps_per_checkpoint
      loss += step_loss / FLAGS.steps_per_checkpoint
      current_step += 1

      # Once in a while, we save checkpoint, print statistics, and run evals.
      if current_step % FLAGS.steps_per_checkpoint == 0:
        # Print statistics for the previous epoch.
        perplexity = math.exp(loss) if loss < 300 else float('inf')
        print ("global step %d learning rate %.4f step-time %.2f perplexity "
               "%.2f" % (model.global_step.eval(), model.learning_rate.eval(),
                         step_time, perplexity))
        # Decrease learning rate if no improvement was seen over last 3 times.
        if len(previous_losses) > 2 and loss > max(previous_losses[-3:]):
          sess.run(model.learning_rate_decay_op)
        previous_losses.append(loss)
        # Save checkpoint and zero timer and loss.
        checkpoint_path = os.path.join(FLAGS.train_dir, "translate.ckpt")
        model.saver.save(sess, checkpoint_path, global_step=model.global_step)
        step_time, loss = 0.0, 0.0
        # Run evals on development set and print their perplexity.
        for bucket_id in xrange(len(_buckets)):
          if len(dev_set[bucket_id]) == 0:
            print("  eval: empty bucket %d" % (bucket_id))
            continue
          encoder_inputs, decoder_inputs, target_weights = model.get_batch(
              dev_set, bucket_id)
          _, eval_loss, _ = model.step(sess, encoder_inputs, decoder_inputs,
                                       target_weights, bucket_id, True)
          eval_ppx = math.exp(eval_loss) if eval_loss < 300 else float('inf')
          print("  eval: bucket %d perplexity %.2f" % (bucket_id, eval_ppx))
        sys.stdout.flush()


def decode_sentence(sess, model, src_sentences, src_vocabs, rev_trg_vocab=None):
  tokenizer = data_utils.no_tokenizer if not FLAGS.tokenize else None

  token_ids = [
    data_utils.sentence_to_token_ids(sentence, vocab, tokenizer=tokenizer)
    for sentence, vocab in zip(src_sentences, src_vocabs)
  ]

  max_len = _buckets[-1][0] - 1
  if any(len(ids_) > max_len for ids_ in token_ids):
    sys.stderr.write("Line is too long ({} tokens). "
                     "It will be truncated.\n".format(len(token_ids)))
    token_ids = [ids_[:max_len] for ids_ in token_ids]

  bucket_id = min(b for b in xrange(len(_buckets)) if
                  all(_buckets[b][0] > len(ids_) for ids_ in token_ids))

  # Get a 1-element batch to feed the sentence to the model.
  data = [token_ids + [[]]]
  encoder_inputs, decoder_inputs, target_weights = model.get_batch(
    {bucket_id: data}, bucket_id)

  _, _, output_logits = model.step(sess, encoder_inputs, decoder_inputs,
                                   target_weights, bucket_id, True)

  # This is a greedy decoder - outputs are just argmaxes of output_logits.
  outputs = [int(np.argmax(logit, axis=1)) for logit in output_logits]  # FIXME: no beam-search?

  # If there is an EOS symbol in outputs, cut them at that point.
  if data_utils.EOS_ID in outputs:
    outputs = outputs[:outputs.index(data_utils.EOS_ID)]

  if rev_trg_vocab is not None:
    outputs = ' '.join(rev_trg_vocab[i] for i in outputs)

  return outputs


def decode():
  filenames = ['{}.{}'.format(FLAGS.decode, ext)
               for ext in FLAGS.src_ext.split(',')]

  with tf.Session() as sess:
    # Create model and load parameters.
    model = create_model(sess, True)
    model.batch_size = 1  # We decode one sentence at a time.

    # Load vocabularies.
    src_vocabs = [data_utils.initialize_vocabulary(vocab)[0]
                  for vocab in FLAGS.src_vocab]

    _, rev_trg_vocab = data_utils.initialize_vocabulary(FLAGS.trg_vocab)

    files = []
    try:
      src_files = [open(filename) for filename in filenames]
      files += src_files

      if FLAGS.output_file:
        output_file = open(FLAGS.output_file, 'w')
        files.append(output_file)
      else:
        output_file = sys.stdout

      # Decode from standard input.
      for i, src_sentences in enumerate(zip(*src_files), 1):
        output = decode_sentence(sess, model, src_sentences, src_vocabs,
                                 rev_trg_vocab)
        output_file.write(output + '\n')

    finally:
      for file_ in files:
        file_.close()


def evaluate():
  with tf.Session() as sess:
    # Create model and load parameters.
    model = create_model(sess, True)
    model.batch_size = 1  # We decode one sentence at a time.

    filename = FLAGS.output_file
    if filename is None:
      step = model.global_step.eval(session=sess)
      filename = os.path.join(FLAGS.train_dir, 'eval.out-{}'.format(step))

    # Load vocabularies.
    src_vocabs = [data_utils.initialize_vocabulary(vocab)[0]
                  for vocab in FLAGS.src_vocab]

    _, rev_trg_vocab = data_utils.initialize_vocabulary(FLAGS.trg_vocab)

    files = []
    try:
      trg_file = open(FLAGS.trg_dev)
      src_files = [open(filename) for filename in FLAGS.src_dev]
      files += [trg_file] + src_files

      hypotheses = []
      for src_sentences in zip(*src_files):
        hypothesis = decode_sentence(sess, model, src_sentences, src_vocabs, rev_trg_vocab)
        print(hypothesis)
        hypotheses.append(hypothesis)

      references = [line.strip() for line in trg_file]

      with open(filename, 'w') as f:
        f.writelines(line + '\n' for line in hypotheses)

      print(data_utils.bleu_score(FLAGS.bleu_script, hypotheses, references))

    finally:
      for file_ in files:
        file_.close()


def self_test():
  """Test the translation model."""
  with tf.Session() as sess:
    print("Self-test for neural translation model.")
    # Create model with vocabularies of 10, 2 small buckets, 2 layers of 32.
    model = seq2seq_model.Seq2SeqModel(10, 10, [(3, 3), (6, 6)], 32, 2,
                                       5.0, 32, 0.3, 0.99, num_samples=8)
    sess.run(tf.initialize_all_variables())

    # Fake data set for both the (3, 3) and (6, 6) bucket.
    data_set = ([([1, 1], [2, 2]), ([3, 3], [4]), ([5], [6])],
                [([1, 1, 1, 1, 1], [2, 2, 2, 2, 2]), ([3, 3, 3], [5, 6])])
    for _ in xrange(5):  # Train the fake model for 5 steps.
      bucket_id = random.choice([0, 1])
      encoder_inputs, decoder_inputs, target_weights = model.get_batch(
          data_set, bucket_id)
      model.step(sess, encoder_inputs, decoder_inputs, target_weights,
                 bucket_id, False)


def pretrain():
  print("Preparing WMT data in %s" % FLAGS.data_dir)
      
      # limit the amount of memory used to 2/3 of total memory
  gpu_options = tf.GPUOptions(per_process_gpu_memory_fraction=0.666)   
      
  with tf.Session(config=tf.ConfigProto(gpu_options=gpu_options)) as sess:
      
    encoder_count = FLAGS.src_ext.count(',') + 1
        
    print("Creating %d encoder(s) with %d layers of %d units." % (encoder_count, FLAGS.num_layers, FLAGS.size))   

    #dummy
    dummy = create_model(sess, False, reuse=False, encoder_count=encoder_count, encoder_num=FLAGS.encoder_num 
            if FLAGS.encoder_num is None else FLAGS.encoder_num.split(","), model_name="dummy", load_checkpoint=False)
    
    #we pretrain, therefore encoder_count is not FLAGS.src_ext.count(',') anymore, its 1
    #if num_encoder specified, we send for each model the num encoder of the flag
    models = [create_model(
             sess, forward_only=False, encoder_count=1, reuse=True,
             encoder_num=FLAGS.encoder_num if FLAGS.encoder_num is None else FLAGS.encoder_num.split(",")[i],
             model_name=FLAGS.model_name.split(",")[i],
             load_checkpoint=True if (i == encoder_count-1) else False
             ) 
             for i in range(encoder_count)]
    
    print ("Reading development and training data (limit: %d)."    
           % FLAGS.max_train_data_size)
    
    #instead of one list of x src vocab (when aligned)
    #we have x list of one src vocab (unaligned pretrain)
    dev_sets = [read_data([FLAGS.src_dev_ids[i]], FLAGS.trg_dev_ids) 
                                                        for i in range(encoder_count)]
                                                                  
    train_sets = [read_data([FLAGS.src_train_ids[i]], FLAGS.trg_train_ids, FLAGS.max_train_data_size) 
                                                        for i in range(encoder_count)]                 


    train_bucket_sizes = [[len(train_sets[i][b]) for b in xrange(len(_buckets))] 
                                                        for i in range(encoder_count)]
                                                            
    
    train_total_size = [float(sum(train_bucket_sizes[i])) for i in range(len(train_bucket_sizes))]
    
    
    train_buckets_scale = [[sum(train_bucket_sizes[i][:b + 1]) / train_total_size[i]
                           for b in xrange(len(train_bucket_sizes[i]))] for i in range(len(train_bucket_sizes))]
                               
    
    step_times = [0.0 for i in range(encoder_count)]
    losses = [0.0 for i in range(encoder_count)]
    previous_losses_s = [[] for i in range(encoder_count)]
    saver_flag = False
    current_step = 1

    while 1:   
        random_number_01 = np.random.random_sample()
        for i in range(encoder_count):           
            bucket_id = min([b for b in xrange(len(train_buckets_scale[i]))
                           if train_buckets_scale[i][b] > random_number_01]) 
            
            #update of the model parameters              
            model = models[i]
            train_set= train_sets[i]
            dev_set = dev_sets[i]
            
            
            # Get a batch and make a step.        
            start_time = time.time()
            encoder_inputs, decoder_inputs, target_weights = model.get_batch(
            train_set, bucket_id)
            
            _, step_loss, _ = model.step(sess, encoder_inputs, decoder_inputs,
                             target_weights, bucket_id, False)                              
                               
                               
            step_times[i] += (time.time() - start_time) / FLAGS.steps_per_checkpoint
            losses[i] += step_loss / FLAGS.steps_per_checkpoint
        
            
    #        params = tf.all_variables()    
    #        for e in params:    
    #            if("Bias" in e.name and "encoder" in e.name):
    #                print(e.name, " " , e.eval(sess))
    
            
              # Once in a while, we save checkpoint, print statistics, and run evals.
            if current_step % FLAGS.steps_per_checkpoint == 0:
                # Print statistics for the previous epoch.
                perplexity = math.exp(losses[i]) if losses[i] < 300 else float('inf')
                print ("MODEL %s : global step %d learning rate %.4f step-time %.2f perplexity "
                       "%.2f" % (model.model_name, model.global_step.eval(), model.learning_rate.eval(),
                                 step_times[i], perplexity))
                # Decrease learning rate if no improvement was seen over last 3 times.
                if len(previous_losses_s[i]) > 2 and losses[i] > max(previous_losses_s[i][-3:]):
                  sess.run(model.learning_rate_decay_op)
                previous_losses_s[i].append(losses[i])
                
                saver_flag = True
                
                # Run evals on development set and print their perplexity.
                for bucket_id in xrange(len(_buckets)):
                  if len(dev_set[bucket_id]) == 0:
                    print("  eval: empty bucket %d" % (bucket_id))
                    continue
                  encoder_inputs, decoder_inputs, target_weights = model.get_batch(
                      dev_set, bucket_id)
                  _, eval_loss, _ = model.step(sess, encoder_inputs, decoder_inputs,
                                               target_weights, bucket_id, True)
                  eval_ppx = math.exp(eval_loss) if eval_loss < 300 else float('inf')
                  print("  eval: bucket %d perplexity %.2f" % (bucket_id, eval_ppx))
                sys.stdout.flush()
        
        if(saver_flag):
            # Save checkpoint and zero timer and loss.
            checkpoint_path = os.path.join(FLAGS.train_dir, "translate.ckpt")
            model.saver.save(sess, checkpoint_path, global_step=model.global_step)
            step_times = [0.0 for i in range(encoder_count)]
            losses = [0.0 for i in range(encoder_count)]     
            saver_flag = False
        current_step += 1

        
def main(_):
  if FLAGS.self_test:
    self_test()
  elif FLAGS.decode:
    decode()
  elif FLAGS.eval:
    evaluate()
  elif FLAGS.pretrain:
    pretrain()  
  else:
    train()

if __name__ == "__main__":
  tf.app.run()<|MERGE_RESOLUTION|>--- conflicted
+++ resolved
@@ -143,13 +143,8 @@
   return data_set
 
 
-<<<<<<< HEAD
-def create_model(session, forward_only, encoder_count, reuse=False,  encoder_num=None, 
-                                                       model_name=None, load_checkpoint=True):
-=======
 def create_model(session, forward_only, encoder_count, reuse=None,
-                 encoder_num=None, model_name=None):
->>>>>>> be76d184
+                 encoder_num=None, model_name=None,load_checkpoint=True):
   """Create translation model and initialize or load parameters in session."""
   device = '/cpu:0' if FLAGS.no_gpu else None
 
